--- conflicted
+++ resolved
@@ -29,18 +29,15 @@
       "tags": [
         "Oscillator"
       ]
-<<<<<<< HEAD
     },
     {
       "slug": "106",
       "name": "106",
       "description": "An emulation of the Namco 106 audio processing unit.",
-      "manualUrl": "https://github.com/Kautenja/PotatoChips/blob/master/manual/Namco106.pdf",
+      "manualUrl": "https://github.com/Kautenja/PotatoChips/blob/master/manual/106.pdf",
       "tags": [
         "Oscillator"
       ]
-=======
->>>>>>> a932f7c0
     }
   ]
 }