--- conflicted
+++ resolved
@@ -37,13 +37,10 @@
 extern rack::Model *modelChip106;
 // the global instance of each the SN76489 module
 extern rack::Model *modelChipSN76489;
-<<<<<<< HEAD
 // the global instance of each the GBS module
 extern rack::Model *modelChipGBS;
-=======
 // the global instance of each the SCC module
 extern rack::Model *modelChipSCC;
->>>>>>> db8908ba
 // the global instance of each the AY-3-8910 module
 extern rack::Model *modelChipAY_3_8910;
 // the global instance of each the POKEY module
