// Band-limited sound synthesis buffer

<<<<<<< HEAD
// BLIPBuffer 0.4.1
#ifndef BLIP_BUFFER_H
#define BLIP_BUFFER_H

    // internal
    #include <limits.h>
    #if INT_MAX >= 0x7FFFFFFF
        typedef int blip_long;
        typedef unsigned blip_ulong;
    #else
        typedef long blip_long;
        typedef unsigned long blip_ulong;
    #endif
=======
class BLIPBuffer {
 public:
    /// the accuracy of the BLIP buffer
    static constexpr auto BLIP_BUFFER_ACCURACY = 16;

    /// Initialize an empty BLIPBuffer.
    BLIPBuffer() { }

    /// Destroy an instance of BLIPBuffer.
    ~BLIPBuffer() { delete[] buffer_; }

    /// Set output sample rate and buffer length in milliseconds (1/1000 sec),
    /// then clear buffer. If there is insufficient memory for the buffer,
    /// sets the buffer length to 0 and returns error string or propagates
    /// exception if compiler supports it.
    const char* set_sample_rate(int32_t new_rate) {
        static constexpr unsigned new_size = (UINT_MAX >> BLIP_BUFFER_ACCURACY) + 1 - WIDEST_IMPULSE - 64;

        if (buffer_size_ != new_size) {
            delete[] buffer_;
            buffer_ = NULL;  // allow for exception in allocation below
            offset_ = 0;
            buffer_ = new buf_t_[new_size + WIDEST_IMPULSE];
            buffer_size_ = new_size;
        }

        length_ = new_size * 1000 / new_rate - 1;
>>>>>>> 36554568

// Time unit at source clock rate
typedef blip_long blip_time_t;

// Output samples are 16-bit signed, with a range of -32768 to 32767
typedef short blip_sample_t;
enum { blip_sample_max = 32767 };

class BLIPBuffer {
public:
    typedef const char* blargg_err_t;

    // Set output sample rate and buffer length in milliseconds (1/1000 sec, defaults
    // to 1/4 second), then clear buffer. Returns NULL on success, otherwise if there
    // isn't enough memory, returns error without affecting current buffer setup.
    blargg_err_t set_sample_rate( long samples_per_sec, int msec_length = 1000 / 4 );

    // Set number of source time units per second
    void set_clock_rate( long );

    // End current time frame of specified duration and make its samples available
    // (along with any still-unread samples) for reading with read_samples(). Begins
    // a new time frame at the end of the current frame.
    void end_frame( blip_time_t time );

    // Read at most 'max_samples' out of buffer into 'dest', removing them from from
    // the buffer. Returns number of samples actually read and removed. If stereo is
    // true, increments 'dest' one extra time after writing each sample, to allow
    // easy interleving of two channels into a stereo output buffer.
    long read_samples( blip_sample_t* dest, long max_samples, int stereo = 0 );

// Additional optional features

    // Current output sample rate
    long sample_rate() const;

    // Length of buffer, in milliseconds
    int length() const;

    // Number of source time units per second
    long get_clock_rate() const;

    // Set frequency high-pass filter frequency, where higher values reduce bass more
    void bass_freq( int frequency );

    // Number of samples delay from synthesis to samples read out
    int output_latency() const;

    // Remove all available samples and clear buffer to silence. If 'entire_buffer' is
    // false, just clears out any samples waiting rather than the entire buffer.
    void clear( int entire_buffer = 1 );

    // Number of samples available for reading with read_samples()
    long samples_count() const;

    // Remove 'count' samples from those waiting to be read
    void remove_samples( long count );

// Experimental features

    // Count number of clocks needed until 'count' samples will be available.
    // If buffer can't even hold 'count' samples, returns number of clocks until
    // buffer becomes full.
    blip_time_t count_clocks( long count ) const;

    // Number of raw samples that can be mixed within frame of specified duration.
    long count_samples( blip_time_t duration ) const;

    // Mix 'count' samples from 'buf' into buffer.
    void mix_samples( blip_sample_t const* buf, long count );

    // not documented yet
    void set_modified() { modified_ = 1; }
    int clear_modified() { int b = modified_; modified_ = 0; return b; }
    typedef blip_ulong blip_resampled_time_t;
    void remove_silence( long count );
    blip_resampled_time_t resampled_duration( int t ) const     { return t * factor_; }
    blip_resampled_time_t resampled_time( blip_time_t t ) const { return t * factor_ + offset_; }
    blip_resampled_time_t clock_rate_factor( long clock_rate ) const;
public:
    BLIPBuffer();
    ~BLIPBuffer();

    // Deprecated
    typedef blip_resampled_time_t resampled_time_t;
    blargg_err_t sample_rate( long r ) { return set_sample_rate( r ); }
    blargg_err_t sample_rate( long r, int msec ) { return set_sample_rate( r, msec ); }
private:
    // noncopyable
    BLIPBuffer( const BLIPBuffer& );
    BLIPBuffer& operator = ( const BLIPBuffer& );
public:
    typedef blip_time_t buf_t_;
    blip_ulong factor_;
    blip_resampled_time_t offset_;
    buf_t_* buffer_;
    blip_long buffer_size_;
    blip_long reader_accum_;
    int bass_shift_;
private:
    long sample_rate_;
    long clock_rate_;
    int bass_freq_;
    int length_;
    int modified_;
    friend class BLIPReader;
};

#ifdef HAVE_CONFIG_H
    #include "config.h"
#endif

// Number of bits in resample ratio fraction. Higher values give a more accurate ratio
// but reduce maximum buffer size.
#ifndef BLIP_BUFFER_ACCURACY
    #define BLIP_BUFFER_ACCURACY 16
#endif

// Number bits in phase offset. Fewer than 6 bits (64 phase offsets) results in
// noticeable broadband noise when synthesizing high frequency square waves.
// Affects size of BLIPSynth objects since they store the waveform directly.
#ifndef BLIP_PHASE_BITS
    #if BLIP_BUFFER_FAST
        #define BLIP_PHASE_BITS 8
    #else
        #define BLIP_PHASE_BITS 6
    #endif
#endif

    // Internal
    typedef blip_ulong blip_resampled_time_t;
    int const blip_widest_impulse_ = 16;
    int const blip_buffer_extra_ = blip_widest_impulse_ + 2;
    int const blip_res = 1 << BLIP_PHASE_BITS;
    class blip_eq_t;

    class BLIPSynth_Fast_ {
    public:
        BLIPBuffer* buf;
        int last_amp;
        int delta_factor;

        void volume_unit( double );
        BLIPSynth_Fast_();
        void treble_eq( blip_eq_t const& ) { }
    };

    class BLIPSynth_ {
    public:
        BLIPBuffer* buf;
        int last_amp;
        int delta_factor;

        void volume_unit( double );
        BLIPSynth_( short* impulses, int width );
        void treble_eq( blip_eq_t const& );
    private:
        double volume_unit_;
        short* const impulses;
        int const width;
        blip_long kernel_unit;
        int impulses_size() const { return blip_res / 2 * width + 1; }
        void adjust_impulse();
    };

// Quality level. Start with blip_good_quality.
const int blip_med_quality  = 8;
const int blip_good_quality = 12;
const int blip_high_quality = 16;

// Range specifies the greatest expected change in amplitude. Calculate it
// by finding the difference between the maximum and minimum expected
// amplitudes (max - min).
template<int quality,int range>
class BLIPSynth {
public:
    // Set overall volume of waveform
    void volume( double v ) { impl.volume_unit( v * (1.0 / (range < 0 ? -range : range)) ); }

    // Configure low-pass filter (see blip_buffer.txt)
    void treble_eq( blip_eq_t const& eq )       { impl.treble_eq( eq ); }

    // Get/set BLIPBuffer used for output
    BLIPBuffer* output() const                 { return impl.buf; }
    void output( BLIPBuffer* b )               { impl.buf = b; impl.last_amp = 0; }

    // Update amplitude of waveform at given time. Using this requires a separate
    // BLIPSynth for each waveform.
    void update( blip_time_t time, int amplitude );

// Low-level interface

    // Add an amplitude transition of specified delta, optionally into specified buffer
    // rather than the one set with output(). Delta can be positive or negative.
    // The actual change in amplitude is delta * (volume / range)
    void offset( blip_time_t, int delta, BLIPBuffer* ) const;
    void offset( blip_time_t t, int delta ) const { offset( t, delta, impl.buf ); }

    // Works directly in terms of fractional output samples. Contact author for more info.
    void offset_resampled( blip_resampled_time_t, int delta, BLIPBuffer* ) const;

    // Same as offset(), except code is inlined for higher performance
    void offset_inline( blip_time_t t, int delta, BLIPBuffer* buf ) const {
        offset_resampled( t * buf->factor_ + buf->offset_, delta, buf );
    }
    void offset_inline( blip_time_t t, int delta ) const {
        offset_resampled( t * impl.buf->factor_ + impl.buf->offset_, delta, impl.buf );
    }

private:
#if BLIP_BUFFER_FAST
    BLIPSynth_Fast_ impl;
#else
    BLIPSynth_ impl;
    typedef short imp_t;
    imp_t impulses [blip_res * (quality / 2) + 1];
public:
    BLIPSynth() : impl( impulses, quality ) { }
#endif
};

// Low-pass equalization parameters
class blip_eq_t {
public:
    // Logarithmic rolloff to treble dB at half sampling rate. Negative values reduce
    // treble, small positive values (0 to 5.0) increase treble.
    blip_eq_t( double treble_db = 0 );

    // See blip_buffer.txt
    blip_eq_t( double treble, long rolloff_freq, long sample_rate, long cutoff_freq = 0 );

private:
    double treble;
    long rolloff_freq;
    long sample_rate;
    long cutoff_freq;
    void generate( float* out, int count ) const;
    friend class BLIPSynth_;
};

int const blip_sample_bits = 30;

// Dummy BLIPBuffer to direct sound output to, for easy muting without
// having to stop sound code.
class Silent_BLIPBuffer : public BLIPBuffer {
    buf_t_ buf [blip_buffer_extra_ + 1];
public:
    // The following cannot be used (an assertion will fail if attempted):
    blargg_err_t set_sample_rate( long samples_per_sec, int msec_length );
    blip_time_t count_clocks( long count ) const;
    void mix_samples( blip_sample_t const* buf, long count );

    Silent_BLIPBuffer();
};

    #if defined (__GNUC__) || _MSC_VER >= 1100
        #define BLIP_RESTRICT __restrict
    #else
        #define BLIP_RESTRICT
    #endif

// Optimized reading from BLIPBuffer, for use in custom sample output

// Begin reading from buffer. Name should be unique to the current block.
#define BLIP_READER_BEGIN( name, blip_buffer ) \
    const BLIPBuffer::buf_t_* BLIP_RESTRICT name##_reader_buf = (blip_buffer).buffer_;\
    blip_long name##_reader_accum = (blip_buffer).reader_accum_

// Get value to pass to BLIP_READER_NEXT()
#define BLIP_READER_BASS( blip_buffer ) ((blip_buffer).bass_shift_)

// Constant value to use instead of BLIP_READER_BASS(), for slightly more optimal
// code at the cost of having no bass control
int const blip_reader_default_bass = 9;

// Current sample
#define BLIP_READER_READ( name )        (name##_reader_accum >> (blip_sample_bits - 16))

// Current raw sample in full internal resolution
#define BLIP_READER_READ_RAW( name )    (name##_reader_accum)

// Advance to next sample
#define BLIP_READER_NEXT( name, bass ) \
    (void) (name##_reader_accum += *name##_reader_buf++ - (name##_reader_accum >> (bass)))

// End reading samples from buffer. The number of samples read must now be removed
// using BLIPBuffer::remove_samples().
#define BLIP_READER_END( name, blip_buffer ) \
    (void) ((blip_buffer).reader_accum_ = name##_reader_accum)


// Compatibility with older version
const long blip_unscaled = 65535;
const int blip_low_quality  = blip_med_quality;
const int blip_best_quality = blip_high_quality;

// Deprecated; use BLIP_READER macros as follows:
// BLIPReader r; r.begin( buf ); -> BLIP_READER_BEGIN( r, buf );
// int bass = r.begin( buf )      -> BLIP_READER_BEGIN( r, buf ); int bass = BLIP_READER_BASS( buf );
// r.read()                       -> BLIP_READER_READ( r )
// r.read_raw()                   -> BLIP_READER_READ_RAW( r )
// r.next( bass )                 -> BLIP_READER_NEXT( r, bass )
// r.next()                       -> BLIP_READER_NEXT( r, blip_reader_default_bass )
// r.end( buf )                   -> BLIP_READER_END( r, buf )
class BLIPReader {
public:
    int begin( BLIPBuffer& );
    blip_long read() const          { return accum >> (blip_sample_bits - 16); }
    blip_long read_raw() const      { return accum; }
    void next( int bass_shift = 9 )         { accum += *buf++ - (accum >> bass_shift); }
    void end( BLIPBuffer& b )              { b.reader_accum_ = accum; }

private:
    const BLIPBuffer::buf_t_* buf;
    blip_long accum;
};

// End of public interface

#include <assert.h>

template<int quality,int range>
inline void BLIPSynth<quality,range>::offset_resampled( blip_resampled_time_t time,
        int delta, BLIPBuffer* blip_buf ) const
{
    // Fails if time is beyond end of BLIPBuffer, due to a bug in caller code or the
    // need for a longer buffer as set by set_sample_rate().
    assert( (blip_long) (time >> BLIP_BUFFER_ACCURACY) < blip_buf->buffer_size_ );
    delta *= impl.delta_factor;
    blip_long* BLIP_RESTRICT buf = blip_buf->buffer_ + (time >> BLIP_BUFFER_ACCURACY);
    int phase = (int) (time >> (BLIP_BUFFER_ACCURACY - BLIP_PHASE_BITS) & (blip_res - 1));

#if BLIP_BUFFER_FAST
    blip_long left = buf [0] + delta;

    // Kind of crappy, but doing shift after multiply results in overflow.
    // Alternate way of delaying multiply by delta_factor results in worse
    // sub-sample resolution.
    blip_long right = (delta >> BLIP_PHASE_BITS) * phase;
    left  -= right;
    right += buf [1];

    buf [0] = left;
    buf [1] = right;
#else

    int const fwd = (blip_widest_impulse_ - quality) / 2;
    int const rev = fwd + quality - 2;
    int const mid = quality / 2 - 1;

    imp_t const* BLIP_RESTRICT imp = impulses + blip_res - phase;

    #if defined (_M_IX86) || defined (_M_IA64) || defined (__i486__) || \
            defined (__x86_64__) || defined (__ia64__) || defined (__i386__)

    // straight forward implementation resulted in better code on GCC for x86

    #define ADD_IMP( out, in ) \
        buf [out] += (blip_long) imp [blip_res * (in)] * delta

    #define BLIP_FWD( i ) {\
        ADD_IMP( fwd     + i, i     );\
        ADD_IMP( fwd + 1 + i, i + 1 );\
    }
    #define BLIP_REV( r ) {\
        ADD_IMP( rev     - r, r + 1 );\
        ADD_IMP( rev + 1 - r, r     );\
    }

        BLIP_FWD( 0 )
        if ( quality > 8  ) BLIP_FWD( 2 )
        if ( quality > 12 ) BLIP_FWD( 4 )
        {
            ADD_IMP( fwd + mid - 1, mid - 1 );
            ADD_IMP( fwd + mid    , mid     );
            imp = impulses + phase;
        }
        if ( quality > 12 ) BLIP_REV( 6 )
        if ( quality > 8  ) BLIP_REV( 4 )
        BLIP_REV( 2 )

        ADD_IMP( rev    , 1 );
        ADD_IMP( rev + 1, 0 );

    #else

    // for RISC processors, help compiler by reading ahead of writes

    #define BLIP_FWD( i ) {\
        blip_long t0 =                       i0 * delta + buf [fwd     + i];\
        blip_long t1 = imp [blip_res * (i + 1)] * delta + buf [fwd + 1 + i];\
        i0 =           imp [blip_res * (i + 2)];\
        buf [fwd     + i] = t0;\
        buf [fwd + 1 + i] = t1;\
    }
    #define BLIP_REV( r ) {\
        blip_long t0 =                 i0 * delta + buf [rev     - r];\
        blip_long t1 = imp [blip_res * r] * delta + buf [rev + 1 - r];\
        i0 =           imp [blip_res * (r - 1)];\
        buf [rev     - r] = t0;\
        buf [rev + 1 - r] = t1;\
    }

        blip_long i0 = *imp;
        BLIP_FWD( 0 )
        if ( quality > 8  ) BLIP_FWD( 2 )
        if ( quality > 12 ) BLIP_FWD( 4 )
        {
            blip_long t0 =                   i0 * delta + buf [fwd + mid - 1];
            blip_long t1 = imp [blip_res * mid] * delta + buf [fwd + mid    ];
            imp = impulses + phase;
            i0 = imp [blip_res * mid];
            buf [fwd + mid - 1] = t0;
            buf [fwd + mid    ] = t1;
        }
        if ( quality > 12 ) BLIP_REV( 6 )
        if ( quality > 8  ) BLIP_REV( 4 )
        BLIP_REV( 2 )

        blip_long t0 =   i0 * delta + buf [rev    ];
        blip_long t1 = *imp * delta + buf [rev + 1];
        buf [rev    ] = t0;
        buf [rev + 1] = t1;
    #endif

#endif
}

#undef BLIP_FWD
#undef BLIP_REV

template<int quality,int range>
#if BLIP_BUFFER_FAST
    inline
#endif
void BLIPSynth<quality,range>::offset( blip_time_t t, int delta, BLIPBuffer* buf ) const
{
    offset_resampled( t * buf->factor_ + buf->offset_, delta, buf );
}

template<int quality,int range>
#if BLIP_BUFFER_FAST
    inline
#endif
void BLIPSynth<quality,range>::update( blip_time_t t, int amp )
{
    int delta = amp - impl.last_amp;
    impl.last_amp = amp;
    offset_resampled( t * impl.buf->factor_ + impl.buf->offset_, delta, impl.buf );
}

inline blip_eq_t::blip_eq_t( double t ) :
        treble( t ), rolloff_freq( 0 ), sample_rate( 44100 ), cutoff_freq( 0 ) { }
inline blip_eq_t::blip_eq_t( double t, long rf, long sr, long cf ) :
        treble( t ), rolloff_freq( rf ), sample_rate( sr ), cutoff_freq( cf ) { }

inline int  BLIPBuffer::length() const         { return length_; }
inline long BLIPBuffer::samples_count() const  { return (long) (offset_ >> BLIP_BUFFER_ACCURACY); }
inline long BLIPBuffer::sample_rate() const    { return sample_rate_; }
inline int  BLIPBuffer::output_latency() const { return blip_widest_impulse_ / 2; }
inline long BLIPBuffer::get_clock_rate() const     { return clock_rate_; }
inline void BLIPBuffer::set_clock_rate( long cps ) { factor_ = clock_rate_factor( clock_rate_ = cps ); }

inline int BLIPReader::begin( BLIPBuffer& blip_buf )
{
    buf = blip_buf.buffer_;
    accum = blip_buf.reader_accum_;
    return blip_buf.bass_shift_;
}

int const blip_max_length = 0;
int const blip_default_length = 250;

#endif<|MERGE_RESOLUTION|>--- conflicted
+++ resolved
@@ -1,48 +1,18 @@
 // Band-limited sound synthesis buffer
 
-<<<<<<< HEAD
 // BLIPBuffer 0.4.1
 #ifndef BLIP_BUFFER_H
 #define BLIP_BUFFER_H
 
-    // internal
-    #include <limits.h>
-    #if INT_MAX >= 0x7FFFFFFF
-        typedef int blip_long;
-        typedef unsigned blip_ulong;
-    #else
-        typedef long blip_long;
-        typedef unsigned long blip_ulong;
-    #endif
-=======
-class BLIPBuffer {
- public:
-    /// the accuracy of the BLIP buffer
-    static constexpr auto BLIP_BUFFER_ACCURACY = 16;
-
-    /// Initialize an empty BLIPBuffer.
-    BLIPBuffer() { }
-
-    /// Destroy an instance of BLIPBuffer.
-    ~BLIPBuffer() { delete[] buffer_; }
-
-    /// Set output sample rate and buffer length in milliseconds (1/1000 sec),
-    /// then clear buffer. If there is insufficient memory for the buffer,
-    /// sets the buffer length to 0 and returns error string or propagates
-    /// exception if compiler supports it.
-    const char* set_sample_rate(int32_t new_rate) {
-        static constexpr unsigned new_size = (UINT_MAX >> BLIP_BUFFER_ACCURACY) + 1 - WIDEST_IMPULSE - 64;
-
-        if (buffer_size_ != new_size) {
-            delete[] buffer_;
-            buffer_ = NULL;  // allow for exception in allocation below
-            offset_ = 0;
-            buffer_ = new buf_t_[new_size + WIDEST_IMPULSE];
-            buffer_size_ = new_size;
-        }
-
-        length_ = new_size * 1000 / new_rate - 1;
->>>>>>> 36554568
+// internal
+#include <limits.h>
+#if INT_MAX >= 0x7FFFFFFF
+    typedef int blip_long;
+    typedef unsigned blip_ulong;
+#else
+    typedef long blip_long;
+    typedef unsigned long blip_ulong;
+#endif
 
 // Time unit at source clock rate
 typedef blip_long blip_time_t;
