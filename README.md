--- conflicted
+++ resolved
@@ -70,11 +70,7 @@
 eight channels of wave-table synthesis and 128 bytes of operational RAM.
 
 <p align="center">
-<<<<<<< HEAD
-<img alt="106" src="img/106.png" height="380px">
-=======
 <img alt="106" src="manual/106/img/106-Module.svg" height="380px">
->>>>>>> 83ffe62a
 </p>
 
 ### Features
